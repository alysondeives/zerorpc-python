--- conflicted
+++ resolved
@@ -438,7 +438,6 @@
         server_bufchan.close()
 
     coro_pool.spawn(server_do)
-<<<<<<< HEAD
     try:
         coro_pool.join()
     except zerorpc.LostRemote:
@@ -446,13 +445,6 @@
     finally:
         client.close()
         server.close()
-=======
-
-    coro_pool.join()
-    client_bufchan.close()
-    client.close()
-    server_bufchan.close()
-    server.close()
 
 
 def test_on_close_if():
@@ -510,5 +502,4 @@
     client_bufchan.close()
     server_bufchan.close()
     client.close()
-    server.close()
->>>>>>> a79a0a50
+    server.close()