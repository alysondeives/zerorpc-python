--- conflicted
+++ resolved
@@ -135,21 +135,14 @@
             # the same CPU load, you get a better throughput (roughly 18.75%).
             gevent.sleep(0)
             while not self._writable.wait(timeout=1):
-<<<<<<< HEAD
-                if self.getsockopt(_zmq.EVENTS) & _zmq.POLLOUT:
-                    logger.error("/!\\ gevent_zeromq BUG /!\\ " + \
-                        "catching up after missing event (SEND) /!\\")
-                    break
-=======
                 try:
                     if self.getsockopt(_zmq.EVENTS) & _zmq.POLLOUT:
-                        print>>sys.stderr, "/!\\ gevent_zeromq BUG /!\\ " \
-                            "catching up after missing event (SEND) /!\\"
+						logger.error("/!\\ gevent_zeromq BUG /!\\ " + \
+							"catching up after missing event (SEND) /!\\")
                         break
                 except ZMQError as e:
                     if e.errno not in (_zmq.EAGAIN, errno.EINTR):
                         raise
->>>>>>> b8b7f926
 
     def recv(self, flags=0, copy=True, track=False):
         if flags & _zmq.NOBLOCK:
@@ -182,17 +175,11 @@
             # the same CPU load, you get a better throughput (roughly 18.75%).
             gevent.sleep(0)
             while not self._readable.wait(timeout=1):
-<<<<<<< HEAD
-                if self.getsockopt(_zmq.EVENTS) & _zmq.POLLIN:
-                    logger.error("/!\\ gevent_zeromq BUG /!\\ " + \
-                        "catching up after missing event (RECV) /!\\")
-                    break
-=======
                 try:
-                    print>>sys.stderr, "/!\\ gevent_zeromq BUG /!\\ " \
-                            "catching up after missing event (RECV) /!\\")
-                        break
+					if self.getsockopt(_zmq.EVENTS) & _zmq.POLLIN:
+						logger.error("/!\\ gevent_zeromq BUG /!\\ " + \
+							"catching up after missing event (RECV) /!\\")
+						break
                 except ZMQError as e:
                     if e.errno not in (_zmq.EAGAIN, errno.EINTR):
-                        raise
->>>>>>> b8b7f926
+                        raise